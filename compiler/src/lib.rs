--- conflicted
+++ resolved
@@ -16,10 +16,7 @@
 use analysis::analyze;
 pub use backend::{BackendType, Proof};
 use executor::witgen::QueryCallback;
-<<<<<<< HEAD
 use pil_analyzer::pil_analyzer::inline_intermediate_polynomials;
-=======
->>>>>>> 9b2e180a
 pub use verify::{
     verify, verify_asm_string, write_commits_to_fs, write_constants_to_fs, write_constraints_to_fs,
 };
@@ -247,7 +244,6 @@
     log::info!("Wrote {}.", optimized_pil_file_name.to_str().unwrap());
     let start = Instant::now();
     log::info!("Evaluating fixed columns...");
-<<<<<<< HEAD
     let constants = constant_evaluator::generate(&mut_analyzed);
     log::info!("Took {}", start.elapsed().as_secs_f32());
 
@@ -267,23 +263,6 @@
         .into_iter()
         .map(|(name, c)| (name.to_string(), c))
         .collect::<Vec<_>>();
-=======
-    let constants = constant_evaluator::generate(&analyzed);
-    log::info!("Took {}", start.elapsed().as_secs_f32());
-
-    let witness = (analyzed.constant_count() == constants.len()).then(|| {
-        log::info!("Deducing witness columns...");
-        let commits =
-            executor::witgen::WitnessGenerator::new(&analyzed, &constants, query_callback)
-                .with_external_witness_values(external_witness_values)
-                .generate();
-
-        commits
-            .into_iter()
-            .map(|(name, c)| (name.to_string(), c))
-            .collect::<Vec<_>>()
-    });
->>>>>>> 9b2e180a
 
     let constants = constants
         .into_iter()
@@ -294,7 +273,6 @@
     // still output the constraint serialization.
     let (proof, constraints_serialization) = if let Some(backend) = prove_with {
         let factory = backend.factory::<T>();
-<<<<<<< HEAD
         let backend = factory.create(mut_analyzed.degree());
 
         backend.prove(
@@ -303,15 +281,6 @@
             &witness_in_powdr_form,
             None,
             bname,
-=======
-        let backend = factory.create(analyzed.degree());
-
-        backend.prove(
-            &analyzed,
-            &constants,
-            witness.as_deref().unwrap_or_default(),
-            None,
->>>>>>> 9b2e180a
         )
     } else {
         (None, None)
@@ -322,21 +291,9 @@
         .map(|(name, c)| (name.to_owned(), c))
         .collect();
 
-<<<<<<< HEAD
     CompilationResult {
         constants,
         witness: None,
-=======
-    let witness = witness.map(|v| {
-        v.into_iter()
-            .map(|(name, c)| (name.to_owned(), c))
-            .collect()
-    });
-
-    CompilationResult {
-        constants,
-        witness,
->>>>>>> 9b2e180a
         proof,
         constraints_serialization,
     }
