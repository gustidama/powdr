use ast::analyzed::Analyzed;

use itertools::Itertools;
use number::FieldElement;
use pil_analyzer::pil_analyzer::inline_intermediate_polynomials;

use crate::arith_builder::ArithmetizationBuilder;
use crate::composer_builder::ComposerBuilder;
use crate::file_writer::BBFiles;
use crate::flavor_builder::FlavorBuilder;
use crate::prover_builder::ProverBuilder;
use crate::relation_builder::{create_identities, create_row_type, RelationBuilder};
use crate::trace_builder::TraceBuilder;
use crate::verifier_builder::VerifierBuilder;

pub(crate) fn analyzed_to_cpp<F: FieldElement>(
    analyzed: &Analyzed<F>,
<<<<<<< HEAD
    fixed: &[(String, Vec<F>)],
    witness: &[(String, Vec<F>)],
    bname: Option<String>,
=======
    fixed: &[(&str, Vec<F>)],
    witness: &[(&str, Vec<F>)],
    name: Option<String>,
>>>>>>> 95e46763
) -> BBFiles {
    let file_name: &str = &name.unwrap_or("Example".to_owned());

    let mut bb_files = BBFiles::default(file_name.to_owned());

    // Collect all column names and determine if they need a shift or not

    // TODO: currently we provide shifts for both the fixed and witness columns, in the long term we need to work out what needs a shift and what doesn't
    let _fixed_names = fixed
        .iter()
        .map(|(name, _)| (*name).to_owned())
        .collect::<Vec<_>>();
    let _witness_names = witness
        .iter()
        .map(|(name, _)| (*name).to_owned())
        .collect::<Vec<_>>();

    let first_col = fixed
        .iter()
        .find(|col_name| col_name.0.contains("FIRST"))
        .expect("PIL file must contain a fixed column named FIRST")
        .0
        .replace('.', "_");

    let last_col = fixed
        .iter()
        .find(|col_name| col_name.0.contains("LAST"))
        .expect("PIL file must contain a fixed column named LAST")
        .0
        .replace('.', "_");

    // Inlining step to remove the intermediate poly definitions
    let analyzed_identities = inline_intermediate_polynomials(analyzed);

    let (subrelations, identities, mut collected_shifts) =
        create_identities(&first_col, &last_col, &analyzed_identities);
    let shifted_polys: Vec<String> = collected_shifts.drain().collect_vec();

    let (all_cols, unshifted, to_be_shifted, _shifted, all_cols_with_shifts) =
        get_all_col_names(fixed, witness, &shifted_polys);
    let num_cols = all_cols_with_shifts.len();

    let row_type = create_row_type(&all_cols_with_shifts);

    // ----------------------- Create the relation file -----------------------
    bb_files.create_relation_hpp(
        file_name,
        &subrelations,
        &identities,
        &row_type,
        &all_cols_with_shifts,
    );

    // ----------------------- Create the arithmetization file -----------------------
    bb_files.create_arith_hpp(file_name, num_cols);

    // ----------------------- Create the trace builder file -----------------------
    bb_files.create_trace_builder_hpp(file_name, &all_cols, &to_be_shifted);

    // ----------------------- Create the flavor file -----------------------
    bb_files.create_flavor_hpp(
        file_name,
        &subrelations,
        &all_cols,
        &to_be_shifted,
        // &shifted,
    );

    // ----------------------- Create the composer files -----------------------
    bb_files.create_composer_cpp(file_name);
    bb_files.create_composer_hpp(file_name);

    // ----------------------- Create the Verifier files -----------------------
    bb_files.create_verifier_cpp(file_name, &all_cols);
    bb_files.create_verifier_hpp(file_name);

    // ----------------------- Create the Prover files -----------------------
    bb_files.create_prover_cpp(file_name, &unshifted, &to_be_shifted);
    bb_files.create_prover_hpp(file_name);

    bb_files
}

fn get_all_col_names<F: FieldElement>(
    fixed: &[(String, Vec<F>)],
    witness: &[(String, Vec<F>)],
    to_be_shifted: &[String],
) -> (
    Vec<String>,
    Vec<String>,
    Vec<String>,
    Vec<String>,
    Vec<String>,
) {
    let fixed_names: Vec<String> = fixed
        .iter()
        .map(|(name, _)| {
            let n = name.replace('.', "_");
            n.to_owned()
        })
        .collect();
    let witness_names: Vec<String> = witness
        .iter()
        .map(|(name, _)| {
            let n = name.replace('.', "_");
            n.to_owned()
        })
        .collect();

    let shifted: Vec<String> = to_be_shifted
        .iter()
        .map(|name| format!("{}_shift", *name))
        .collect();

    let all_cols: Vec<String> = [fixed_names.clone(), witness_names.clone()]
        .into_iter()
        .flatten()
        .collect();

    let unshifted: Vec<String> = [fixed_names.clone(), witness_names.clone()]
        .into_iter()
        .flatten()
        .filter(|name| !shifted.contains(name))
        .collect();

    let with_shifts: Vec<String> = [fixed_names, witness_names, shifted.clone()]
        .into_iter()
        .flatten()
        .collect();

    (
        all_cols,
        unshifted,
        to_be_shifted.to_vec(),
        shifted,
        with_shifts,
    )
}<|MERGE_RESOLUTION|>--- conflicted
+++ resolved
@@ -15,15 +15,9 @@
 
 pub(crate) fn analyzed_to_cpp<F: FieldElement>(
     analyzed: &Analyzed<F>,
-<<<<<<< HEAD
     fixed: &[(String, Vec<F>)],
     witness: &[(String, Vec<F>)],
     bname: Option<String>,
-=======
-    fixed: &[(&str, Vec<F>)],
-    witness: &[(&str, Vec<F>)],
-    name: Option<String>,
->>>>>>> 95e46763
 ) -> BBFiles {
     let file_name: &str = &name.unwrap_or("Example".to_owned());
 
