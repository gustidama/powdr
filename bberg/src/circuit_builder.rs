use std::collections::HashSet;
use std::fs::File;
use std::io::Write;

use ast::parsed::SelectedExpressions;
// use acvm::acir::native_types::Expression;
use ast::analyzed::Identity;
use itertools::Itertools;

use ast::analyzed::{
    AlgebraicBinaryOperator, AlgebraicExpression as Expression, AlgebraicUnaryOperator, Analyzed,
    IdentityKind,
};

use number::{DegreeType, FieldElement};

// use super::circuit_data::CircuitData;

use pil_analyzer::pil_analyzer::inline_intermediate_polynomials;

use crate::prover_builder::{prover_builder_cpp, prover_builder_hpp};
use crate::verifier_builder::{verifier_builder_cpp, verifier_builder_hpp};
use crate::FILE_NAME;
use crate::{
    composer_builder::{composer_builder_cpp, composer_builder_hpp},
    flavor_builder,
    trace_builder::TraceBuilder,
};

pub struct BBFiles {
    pub relation_hpp: Option<String>,
    pub arith_hpp: Option<String>,
    pub flavor_hpp: Option<String>,
    // trace
    pub trace_hpp: Option<String>,
    // composer
    pub composer_cpp: Option<String>,
    pub composer_hpp: Option<String>,

    // prover
    pub prover_cpp: Option<String>,
    pub prover_hpp: Option<String>,

    // verifier
    pub verifier_cpp: Option<String>,
    pub verifier_hpp: Option<String>,

    // Relative paths
    pub file_name: String,
    pub base: String,
    pub rel: String,
    pub arith: String,
    pub trace: String,
    pub flavor: String,
    pub composer: String,
    pub prover: String, // path for both prover and verifier files
}

impl BBFiles {
    pub fn default(file_name: String) -> Self {
        Self::new(file_name, None, None, None, None, None, None, None)
    }

    pub fn new(
        file_name: String,
        base: Option<String>,
        rel: Option<String>,
        arith: Option<String>,
        trace: Option<String>,
        flavor: Option<String>,
        composer: Option<String>,
        prover: Option<String>,
    ) -> Self {
        let base = base.unwrap_or("src/barretenberg".to_owned());
        let rel = rel.unwrap_or("proof_system/relations/generated".to_owned());
        let arith = arith.unwrap_or("proof_system/arithmetization/generated".to_owned());
        let trace = trace.unwrap_or("proof_system/circuit_builder/generated".to_owned());
        let flavor = flavor.unwrap_or("honk/flavor/generated".to_owned());
        let composer = composer.unwrap_or("honk/composer/generated".to_owned());
        let prover = prover.unwrap_or("honk/proof_system/generated".to_owned());

        Self {
            file_name,
            relation_hpp: None,
            arith_hpp: None,
            flavor_hpp: None,
            trace_hpp: None,
            composer_cpp: None,
            composer_hpp: None,
            prover_cpp: None,
            prover_hpp: None,
            verifier_cpp: None,
            verifier_hpp: None,

            base,
            rel,
            arith,
            trace,
            flavor,
            composer,
            prover,
        }
    }

    pub fn add_files(
        &mut self,
        relation_hpp: String,
        arith_hpp: String,
        trace_hpp: String,
        flavor_hpp: String,
        composer_cpp: String,
        composer_hpp: String,
        verifier_cpp: String,
        verifier_hpp: String,
        prover_cpp: String,
        prover_hpp: String,
    ) {
        self.relation_hpp = Some(relation_hpp);
        self.arith_hpp = Some(arith_hpp);
        self.flavor_hpp = Some(flavor_hpp);
        self.composer_cpp = Some(composer_cpp);
        self.composer_hpp = Some(composer_hpp);

        self.trace_hpp = Some(trace_hpp);

        self.verifier_cpp = Some(verifier_cpp);
        self.verifier_hpp = Some(verifier_hpp);

        self.prover_cpp = Some(prover_cpp);
        self.prover_hpp = Some(prover_hpp);
    }

    pub fn write(&self) {
        // Helper macro codegen using the classes' write_file method
        macro_rules! write_file {
            ($location:expr, $extension:expr, $content:expr) => {
                self.write_file(
                    &$location,
                    &format!("{}{}", self.file_name, $extension),
                    &$content.clone().unwrap(),
                );
            };
        }
        write_file!(self.rel, ".hpp", self.relation_hpp);
        write_file!(self.arith, "_arith.hpp", self.arith_hpp);

        // Trace
        write_file!(self.trace, "_trace.hpp", self.trace_hpp);

        write_file!(self.flavor, "_flavor.hpp", self.flavor_hpp);

        // Composer
        write_file!(self.composer, "_composer.hpp", self.composer_hpp);
        write_file!(self.composer, "_composer.cpp", self.composer_cpp);

        // Prover
        write_file!(self.prover, "_prover.hpp", self.prover_hpp);
        write_file!(self.prover, "_prover.cpp", self.prover_cpp);

        // Verifier
        write_file!(self.prover, "_verifier.hpp", self.verifier_hpp);
        write_file!(self.prover, "_verifier.cpp", self.verifier_cpp);
    }

    fn write_file(&self, folder: &str, filename: &str, contents: &String) {
        // attempt to create dir
        let base_path = format!("{}/{}", self.base, folder);
        let _ = std::fs::create_dir_all(&base_path);

        let joined = format!("{}/{}", base_path, filename);
        println!("Writing file: {}", joined);
        let mut file = File::create(joined).unwrap();
        file.write_all(contents.as_bytes()).unwrap();
    }
}

pub(crate) fn analyzed_to_cpp<F: FieldElement>(
    analyzed: &Analyzed<F>,
    fixed: &[(&str, Vec<F>)],
    witness: &[(&str, Vec<F>)],
    bname: Option<String>,
) -> BBFiles {
<<<<<<< HEAD
    let file_name: &str = &bname.unwrap_or("Example".to_owned());
=======
    let file_name: &str = FILE_NAME;
>>>>>>> 9f50e77b

    let mut bb_files = BBFiles::default(file_name.to_owned());

    // Collect all column names and determine if they need a shift or not

    // TODO: currently we provide shifts for both the fixed and witness columns, in the long term we need to work out what needs a shift and what doesn't
    let fixed_names = fixed
        .iter()
        .map(|(name, _)| (*name).to_owned())
        .collect::<Vec<_>>();
    let witness_names = witness
        .iter()
        .map(|(name, _)| (*name).to_owned())
        .collect::<Vec<_>>();

    println!("Fixed: {:?}", fixed_names);
    println!("Witness: {:?}", witness_names);
    let first_col = fixed
        .iter()
        .find(|col_name| col_name.0.contains("FIRST"))
        .expect("PIL file must contain a fixed column named FIRST")
        .0
        .replace(".", "_");

    let last_col = fixed
        .iter()
        .find(|col_name| col_name.0.contains("LAST"))
        .expect("PIL file must contain a fixed column named LAST")
        .0
        .replace(".", "_");

    // Inlining step to remove the intermediate poly definitions
    let analyzed_identities = inline_intermediate_polynomials(analyzed);

    let (subrelations, identities, mut collected_shifts) =
        create_identities(&first_col, &last_col, &analyzed_identities);
    let shifted_polys: Vec<String> = collected_shifts.drain().collect_vec();
    dbg!(shifted_polys.clone());

    let (all_cols, unshifted, to_be_shifted, _shifted, all_cols_with_shifts) =
        get_all_col_names(fixed, witness, &shifted_polys);
    let num_cols = all_cols_with_shifts.len();

    let row_type = create_row_type(&all_cols_with_shifts);

    // ----------------------- Create the relation file -----------------------
    let relation_hpp = create_relation_hpp(
        file_name,
        &subrelations,
        &identities,
        &row_type,
        &all_cols_with_shifts,
    );

    // ----------------------- Create the arithmetization file -----------------------
    let arith_hpp = create_arith_boilerplate_file(file_name, num_cols);

    // ----------------------- Create the read from powdr columns file -----------------------
    let trace_hpp = bb_files.create_trace_builder_hpp(file_name, &all_cols, &to_be_shifted);

    // ----------------------- Create the flavor file -----------------------
    let flavor_hpp = flavor_builder::create_flavor_hpp(
        file_name,
        &subrelations,
        &all_cols,
        &to_be_shifted,
        // &shifted,
    );

    // ----------------------- Create the composer files -----------------------
    let composer_cpp = composer_builder_cpp(file_name);
    let composer_hpp = composer_builder_hpp(file_name);

    // ----------------------- Create the prover files -----------------------
    let verifier_cpp = verifier_builder_cpp(file_name, &all_cols);
    let verifier_hpp = verifier_builder_hpp(file_name);

    // ----------------------- Create the verifier files -----------------------
    let prover_cpp = prover_builder_cpp(file_name, &unshifted, &to_be_shifted);
    let prover_hpp = prover_builder_hpp(file_name);

    bb_files.add_files(
        relation_hpp,
        arith_hpp,
        trace_hpp,
        flavor_hpp,
        composer_cpp,
        composer_hpp,
        verifier_cpp,
        verifier_hpp,
        prover_cpp,
        prover_hpp,
    );
    bb_files
}

// We have no selectors so we can easily create a boilerplate file
fn create_arith_boilerplate_file(name: &str, num_cols: usize) -> String {
    format!(
        "
#pragma once
#include \"barretenberg/proof_system/arithmetization/arithmetization.hpp\"
namespace arithmetization {{
    class {name}Arithmetization : public Arithmetization<{num_cols}, 0> {{
        public:
            using FF = barretenberg::fr;
            struct Selectors {{}};
    }};
}} // namespace arithmetization
"
    )
}

fn create_relation_hpp(
    name: &str,
    sub_relations: &[String],
    identities: &[BBIdentity],
    row_type: &String,
    all_rows_and_shifts: &[String],
) -> String {
    let includes = relation_includes();
    let class_boilerplate = relation_class_boilerplate(name, sub_relations, identities);
    let export = get_export(name);

    let view_macro_preamble = get_cols_in_identity_macro(all_rows_and_shifts);

    format!(
        "{includes}
namespace proof_system::{name}_vm {{

{row_type};

{view_macro_preamble}

{class_boilerplate}

{export}

        }}"
    )
}

fn relation_class_boilerplate(
    name: &str,
    sub_relations: &[String],
    identities: &[BBIdentity],
) -> String {
    // TODO: MOVE ELSEWHERE: We add one to all degrees because we have an extra scaling factor
    let degrees = identities.iter().map(|(d, _)| d + 1).collect();
    let degree_boilerplate = get_degree_boilerplate(degrees);
    let relation_code = get_relation_code(sub_relations);
    format!(
        "template <typename FF_> class {name}Impl {{
    public:
        using FF = FF_;
        
        {degree_boilerplate}
        
        {relation_code}
}};",
    )
}

fn get_export(name: &str) -> String {
    format!(
        "template <typename FF> using {name} = Relation<{name}Impl<FF>>;",
        name = name
    )
}

fn get_relation_code(ids: &[String]) -> String {
    let mut relation_code = r#"
    template <typename ContainerOverSubrelations, typename AllEntities>
    void static accumulate(
        ContainerOverSubrelations& evals,
        const AllEntities& new_term,
        [[maybe_unused]] const RelationParameters<FF>&,
        [[maybe_unused]] const FF& scaling_factor
    ){

    "#
    .to_owned();
    for id in ids {
        relation_code.push_str(&format!("{}\n", id));
    }
    relation_code.push_str("}\n");
    relation_code
}

fn get_degree_boilerplate(degrees: Vec<DegreeType>) -> String {
    // TODO: for the meantime we will use the max degree for all, i am facing a compile time issue with cpp
    // that is preventing me from using the real degree
    let max = degrees.iter().max().unwrap();
    let num_degrees = degrees.len();

    let mut degree_boilerplate =
        format!("static constexpr std::array<size_t, {num_degrees}> SUBRELATION_LENGTHS{{\n");
    // for i in 0..degrees.len() {
    //     degree_boilerplate.push_str(&format!("   {},\n", degrees[i]));
    // }
    for _ in 0..degrees.len() {
        degree_boilerplate.push_str(&format!("   {},\n", max));
    }
    degree_boilerplate.push_str("};");

    degree_boilerplate
}

// As all of our rows are annotated, we should be able to create
// the row type by hand here
// The row type is a combination of the fixed and witness columns

// The include statements required for a new relation file
fn relation_includes() -> &'static str {
    r#"
#pragma once
#include "../relation_parameters.hpp"
#include "../relation_types.hpp"
"#
}

// Yucky that everything is allocated into vecs here
fn create_row_type_items(names: &[String]) -> Vec<String> {
    names
        .iter()
        .map(|name| format!("    FF {} {{}};", name.replace('.', "_")))
        .collect::<Vec<_>>()
}

fn get_all_col_names<F: FieldElement>(
    fixed: &[(&str, Vec<F>)],
    witness: &[(&str, Vec<F>)],
    to_be_shifted: &[String],
) -> (
    Vec<String>,
    Vec<String>,
    Vec<String>,
    Vec<String>,
    Vec<String>,
) {
    let fixed_names: Vec<String> = fixed
        .iter()
        .map(|(name, _)| {
            let n = name.replace('.', "_");
            n.to_owned()
        })
        .collect();
    let witness_names: Vec<String> = witness
        .iter()
        .map(|(name, _)| {
            let n = name.replace('.', "_");
            n.to_owned()
        })
        .collect();

    let shifted: Vec<String> = to_be_shifted
        .iter()
        .map(|name| format!("{}_shift", *name))
        .collect();

    let all_cols: Vec<String> = [fixed_names.clone(), witness_names.clone()]
        .into_iter()
        .flatten()
        .collect();

    dbg!(all_cols.clone());

    let unshifted: Vec<String> = [fixed_names.clone(), witness_names.clone()]
        .into_iter()
        .flatten()
        .filter(|name| !shifted.contains(name))
        .collect();

    let with_shifts: Vec<String> = [fixed_names, witness_names, shifted.clone()]
        .into_iter()
        .flatten()
        .collect();

    (
        all_cols,
        unshifted,
        to_be_shifted.to_vec(),
        shifted,
        with_shifts,
    )
}

// Each vm will need to have a row which is a combination of all of the witness columns
fn create_row_type(all_rows: &[String]) -> String {
    let all_annotated = create_row_type_items(all_rows);

    let row_type = format!(
        "template <typename FF> struct Row {{ \n{}\n }}",
        all_annotated.join("\n"),
    );

    println!("{}", row_type);
    row_type
}

fn get_cols_in_identity_macro(all_rows_and_shifts: &[String]) -> String {
    let make_view_per_row = all_rows_and_shifts
        .iter()
        .map(|row_name| {
            let name = row_name.replace('.', "_");
            format!("[[maybe_unused]] auto {name} = View(new_term.{name});  \\")
        })
        .collect::<Vec<_>>()
        .join("\n");

    format!(
        "
    #define DECLARE_VIEWS(index) \
        using View = typename std::tuple_element<index, ContainerOverSubrelations>::type; \
        {make_view_per_row}

    


    "
    )
}

fn create_identity<T: FieldElement>(
    last_col: &str,
    expression: &SelectedExpressions<Expression<T>>,
    collected_shifts: &mut HashSet<String>,
) -> Option<BBIdentity> {
    // We want to read the types of operators and then create the appropiate code

    if let Some(expr) = &expression.selector {
        let x = craft_expression(last_col, expr, collected_shifts);
        println!("{:?}", x);
        Some(x)
    } else {
        None
    }
}

// TODO: replace the preamble with a macro so the code looks nicer
fn create_subrelation(
    first_col: &str,
    index: usize,
    preamble: String,
    identity: &mut BBIdentity,
) -> String {
    // \\\
    let id = &identity.1;

    // TODO: TEMP HACK: Part of the main_FIRST hack below - to switch off constraints on the first row
    identity.0 += 1;
    format!(
        "//Contribution {index}
    {{\n{preamble}
    
    auto tmp = {id};
    tmp *= scaling_factor;
    tmp *= (-{first_col} + FF(1)); // Temp to switch off 
    std::get<{index}>(evals) += tmp;
}}",
    )
}

fn craft_expression<T: FieldElement>(
    last_col: &str,
    expr: &Expression<T>,
    collected_shifts: &mut HashSet<String>,
) -> BBIdentity {
    match expr {
        Expression::Number(n) => (1, format!("FF({})", n.to_arbitrary_integer())),
        Expression::Reference(polyref) => {
            assert_eq!(polyref.index, None);
            let mut poly_name = polyref.name.replace('.', "_").to_string();
            let mut degree = 1;
            if polyref.next {
                // NOTE: Naive algorithm to collect all shifted polys
                collected_shifts.insert(poly_name.clone());

                poly_name = format!("{}_shift", poly_name);

                // TODO(HORRIBLE): TEMP, add in a relation that turns off shifts on the last row
                poly_name = format!("{poly_name} * (-{} + FF(1))", last_col);
                degree += 1;
            }
            (degree, poly_name)
        }
        Expression::BinaryOperation(lhe, op, rhe) => {
            let (ld, lhs) = craft_expression(last_col, lhe, collected_shifts);
            let (rd, rhs) = craft_expression(last_col, rhe, collected_shifts);

            // dbg!(&lhe);
            let degree = std::cmp::max(ld, rd);
            match op {
                AlgebraicBinaryOperator::Add => (degree, format!("({} + {})", lhs, rhs)),
                AlgebraicBinaryOperator::Sub => match lhe.as_ref() {
                    // BBerg hack, we do not want a field on the lhs of an expression
                    Expression::Number(_) => (degree, format!("(-{} + {})", rhs, lhs)),
                    _ => (degree, format!("({} - {})", lhs, rhs)),
                },

                AlgebraicBinaryOperator::Mul => (degree + 1, format!("({} * {})", lhs, rhs)),
                _ => unimplemented!("{:?}", expr),
            }
        }
        // Expression::Constant(name) => {
        //     panic!("Constant {name} was not inlined. optimize_constants needs to be run at least.")
        // }
        // pub enum UnaryOperator {
        //     Plus,
        //     Minus,
        //     LogicalNot,
        // }
        Expression::UnaryOperation(operator, expression) => match operator {
            AlgebraicUnaryOperator::Minus => {
                let (d, e) = craft_expression(last_col, expression, collected_shifts);
                (d, format!("-{}", e))
            }
            _ => unimplemented!("{:?}", expr),
        },

        _ => unimplemented!("{:?}", expr),
    }
}

// TODO: MOve -> to gen code we need to know the degree of each poly
type BBIdentity = (DegreeType, String);

/// Todo, eventually these will need to be siloed based on the file name they are in
fn create_identities<F: FieldElement>(
    first_col: &str,
    last_col: &str,
    identities: &Vec<Identity<Expression<F>>>,
) -> (Vec<String>, Vec<BBIdentity>, HashSet<String>) {
    // We only want the expressions for now
    // When we have a poly type, we only need the left side of it
    let expressions = identities
        .iter()
        .filter_map(|identity| {
            if identity.kind == IdentityKind::Polynomial {
                Some(identity.left.clone())
            } else {
                None
            }
        })
        .collect::<Vec<_>>();

    let mut identities = Vec::new();
    let mut subrelations = Vec::new();
    let mut collected_shifts: HashSet<String> = HashSet::new();

    for (i, expression) in expressions.iter().enumerate() {
        let relation_boilerplate = format!(
            "DECLARE_VIEWS({i});
        ",
        );
        // TODO: deal with unwrap

        let mut identity = create_identity(last_col, expression, &mut collected_shifts).unwrap();
        let subrelation = create_subrelation(first_col, i, relation_boilerplate, &mut identity);

        identities.push(identity);

        subrelations.push(subrelation);
    }

    // Returning both for now
    (subrelations, identities, collected_shifts)
}

//
//    Row check_row = { .main_FIRST = 1, .main__block_enforcer_last_step = 1, .main_XIsZero = 1 };
// rows.push_back(check_row);
//
//<|MERGE_RESOLUTION|>--- conflicted
+++ resolved
@@ -180,11 +180,7 @@
     witness: &[(&str, Vec<F>)],
     bname: Option<String>,
 ) -> BBFiles {
-<<<<<<< HEAD
     let file_name: &str = &bname.unwrap_or("Example".to_owned());
-=======
-    let file_name: &str = FILE_NAME;
->>>>>>> 9f50e77b
 
     let mut bb_files = BBFiles::default(file_name.to_owned());
 
